#
# Copyright (c) 2024, Daily
#
# SPDX-License-Identifier: BSD 2-Clause License
#

import base64
import json

from pydantic import BaseModel

<<<<<<< HEAD
from pipecat.frames.frames import AudioRawFrame, Frame, StartInterruptionFrame, MarkFrame
=======
from pipecat.frames.frames import AudioRawFrame, Frame, StartInterruptionFrame
>>>>>>> 51cd7fd2
from pipecat.serializers.base_serializer import FrameSerializer
from pipecat.utils.audio import change_audio_frame_rate, ulaw_to_pcm, pcm_to_ulaw
from loguru import logger


class TwilioFrameSerializer(FrameSerializer):
    class InputParams(BaseModel):
        twilio_sample_rate: int = 8000
        sample_rate: int = 16000

    SERIALIZABLE_TYPES = {
        AudioRawFrame: "audio",
    }

    def __init__(self, stream_sid: str, params: InputParams = InputParams()):
        self._stream_sid = stream_sid
        self._params = params

    def serialize(self, frame: Frame) -> str | bytes | None:
        if isinstance(frame, AudioRawFrame):
            data = frame.audio
<<<<<<< HEAD

            if frame.encoding == "mulaw":
                if frame.sample_rate != self._params.twilio_sample_rate:
                    serialized_data = change_audio_frame_rate(
                        data, frame.sample_rate, self._params.twilio_sample_rate
                    )
                else:
                    serialized_data = data
            elif frame.encoding == "pcm":
                serialized_data = pcm_to_ulaw(
                    data, frame.sample_rate, self._params.twilio_sample_rate)
            else:
                raise ValueError(f"Unsupported encoding: {frame.encoding}")

=======

            serialized_data = pcm_to_ulaw(
                data, frame.sample_rate, self._params.twilio_sample_rate)
>>>>>>> 51cd7fd2
            payload = base64.b64encode(serialized_data).decode("utf-8")
            answer = {
                "event": "media",
                "streamSid": self._stream_sid,
                "media": {
                    "payload": payload
                }
            }

            return json.dumps(answer)

        if isinstance(frame, StartInterruptionFrame):
            answer = {"event": "clear", "streamSid": self._stream_sid}
            return json.dumps(answer)
<<<<<<< HEAD

        if isinstance(frame, MarkFrame) and frame.type == "request":
            answer = {
                "event": "mark",
                "streamSid": self._stream_sid,
                "mark": {"name": frame.passed_name},
                # "sequenceNumber": frame.seq_number,
            }
            logger.info(f"Sending the mark frame with data: {answer}")
            return json.dumps(answer)
=======
>>>>>>> 51cd7fd2

    def deserialize(self, data: str | bytes) -> Frame | None:
        message = json.loads(data)

        if message["event"] == "mark":
            mark_frame = MarkFrame(
                seq_number=message["sequenceNumber"],
                type="response",
                passed_name=message["mark"]["name"],
            )
            return mark_frame

        elif message["event"] == "media":
            payload_base64 = message["media"]["payload"]
            payload = base64.b64decode(payload_base64)

            deserialized_data = ulaw_to_pcm(
                payload,
                self._params.twilio_sample_rate,
                self._params.sample_rate)
            audio_frame = AudioRawFrame(
                audio=deserialized_data,
                num_channels=1,
                sample_rate=self._params.sample_rate,
                encoding="pcm"
            )
            return audio_frame
        else:
            return None


<|MERGE_RESOLUTION|>--- conflicted
+++ resolved
@@ -9,11 +9,7 @@
 
 from pydantic import BaseModel
 
-<<<<<<< HEAD
 from pipecat.frames.frames import AudioRawFrame, Frame, StartInterruptionFrame, MarkFrame
-=======
-from pipecat.frames.frames import AudioRawFrame, Frame, StartInterruptionFrame
->>>>>>> 51cd7fd2
 from pipecat.serializers.base_serializer import FrameSerializer
 from pipecat.utils.audio import change_audio_frame_rate, ulaw_to_pcm, pcm_to_ulaw
 from loguru import logger
@@ -35,8 +31,6 @@
     def serialize(self, frame: Frame) -> str | bytes | None:
         if isinstance(frame, AudioRawFrame):
             data = frame.audio
-<<<<<<< HEAD
-
             if frame.encoding == "mulaw":
                 if frame.sample_rate != self._params.twilio_sample_rate:
                     serialized_data = change_audio_frame_rate(
@@ -50,11 +44,6 @@
             else:
                 raise ValueError(f"Unsupported encoding: {frame.encoding}")
 
-=======
-
-            serialized_data = pcm_to_ulaw(
-                data, frame.sample_rate, self._params.twilio_sample_rate)
->>>>>>> 51cd7fd2
             payload = base64.b64encode(serialized_data).decode("utf-8")
             answer = {
                 "event": "media",
@@ -69,7 +58,6 @@
         if isinstance(frame, StartInterruptionFrame):
             answer = {"event": "clear", "streamSid": self._stream_sid}
             return json.dumps(answer)
-<<<<<<< HEAD
 
         if isinstance(frame, MarkFrame) and frame.type == "request":
             answer = {
@@ -80,8 +68,6 @@
             }
             logger.info(f"Sending the mark frame with data: {answer}")
             return json.dumps(answer)
-=======
->>>>>>> 51cd7fd2
 
     def deserialize(self, data: str | bytes) -> Frame | None:
         message = json.loads(data)
