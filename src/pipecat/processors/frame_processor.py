--- conflicted
+++ resolved
@@ -15,13 +15,9 @@
     Frame,
     StartFrame,
     StartInterruptionFrame,
-<<<<<<< HEAD
-    UserStoppedSpeakingFrame)
-from pipecat.processors.metrics.base import FrameProcessorMetrics
-=======
     StopInterruptionFrame,
     SystemFrame)
->>>>>>> 1790fa45
+from pipecat.processors.metrics.base import FrameProcessorMetrics
 from pipecat.utils.utils import obj_count, obj_id
 
 from loguru import logger
@@ -37,11 +33,8 @@
             self,
             *,
             name: str | None = None,
-<<<<<<< HEAD
             metrics: FrameProcessorMetrics = FrameProcessorMetrics,
-=======
             sync: bool = True,
->>>>>>> 1790fa45
             loop: asyncio.AbstractEventLoop | None = None,
             **kwargs):
         self.id: int = obj_id()
